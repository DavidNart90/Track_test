--- conflicted
+++ resolved
@@ -47,7 +47,7 @@
         self._initialized = False
 
     async def initialize(self) -> None:
-<<<<<<< HEAD
+
         """
         Initialize the Neo4j driver.
         
@@ -57,13 +57,11 @@
         """
         if self._initialized and self._driver is not None:
             logger.debug("Neo4j driver already initialized.")
-=======
         """Initialize the Neo4j driver."""
         if self._driver is not None:
             return
         if not NEO4J_AVAILABLE:
             logger.warning("Neo4j driver not available. Graph functionality will be limited.")
->>>>>>> 64100a9a
             return
         
         if not NEO4J_AVAILABLE:
