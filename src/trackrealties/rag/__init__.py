"""
Retrieval-Augmented Generation (RAG) module for the TrackRealties AI Platform.

This module provides intelligent search and context-aware responses for real estate data.
"""

from .rag_pipeline_integration import EnhancedRAGPipeline
from .router import QueryRouter
from .search import GraphSearch, HybridSearchEngine, VectorSearch
from .synthesizer import ResponseSynthesizer
<<<<<<< HEAD
from .validation import RealEstateHallucinationDetector
=======
from ..validation import RealEstateHallucinationDetector
>>>>>>> 68c99fbd

__all__ = [
    "VectorSearch",
    "GraphSearch",
    "HybridSearchEngine",
    "EnhancedRAGPipeline",
    "QueryRouter",
    "ResponseSynthesizer",
    "RealEstateHallucinationDetector",
]
<|MERGE_RESOLUTION|>--- conflicted
+++ resolved
@@ -1,25 +1,23 @@
-"""
-Retrieval-Augmented Generation (RAG) module for the TrackRealties AI Platform.
-
-This module provides intelligent search and context-aware responses for real estate data.
-"""
-
-from .rag_pipeline_integration import EnhancedRAGPipeline
-from .router import QueryRouter
-from .search import GraphSearch, HybridSearchEngine, VectorSearch
-from .synthesizer import ResponseSynthesizer
-<<<<<<< HEAD
-from .validation import RealEstateHallucinationDetector
-=======
-from ..validation import RealEstateHallucinationDetector
->>>>>>> 68c99fbd
-
-__all__ = [
-    "VectorSearch",
-    "GraphSearch",
-    "HybridSearchEngine",
-    "EnhancedRAGPipeline",
-    "QueryRouter",
-    "ResponseSynthesizer",
-    "RealEstateHallucinationDetector",
-]
+"""
+Retrieval-Augmented Generation (RAG) module for the TrackRealties AI Platform.
+
+This module provides intelligent search and context-aware responses for real estate data.
+"""
+
+from .rag_pipeline_integration import EnhancedRAGPipeline
+from .router import QueryRouter
+from .search import GraphSearch, HybridSearchEngine, VectorSearch
+from .synthesizer import ResponseSynthesizer
+from .validation import RealEstateHallucinationDetector
+from ..validation import RealEstateHallucinationDetector
+
+
+__all__ = [
+    "VectorSearch",
+    "GraphSearch",
+    "HybridSearchEngine",
+    "EnhancedRAGPipeline",
+    "QueryRouter",
+    "ResponseSynthesizer",
+    "RealEstateHallucinationDetector",
+]