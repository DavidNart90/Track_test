"""
Buyer-specific agent for the TrackRealties AI Platform.
"""
from typing import List, Type, Optional
from .base import BaseAgent, AgentDependencies, BaseTool
from .tools import (
    VectorSearchTool,
    PropertyRecommendationTool,
    MarketAnalysisTool,
)
from .prompts import BASE_SYSTEM_CONTEXT, BUYER_SYSTEM_PROMPT



class BuyerAgent(BaseAgent):
    """Agent specialized in assisting home buyers."""

    def __init__(self, deps: Optional[AgentDependencies] = None):
        tools = self._get_tools(deps)

        role_models = getattr(deps.rag_pipeline, "role_models", {}) if deps else {}
        model = role_models.get("buyer") if role_models else None

<<<<<<< HEAD
=======
class BuyerAgent(BaseAgent):
    """An agent specialized in assisting home buyers."""

    MODEL_PATH = "models/buyer_llm"

    def __init__(self, deps: Optional[AgentDependencies] = None, model_path: Optional[str] = None):
        tools = [
            VectorSearchTool(deps=deps),
            PropertyRecommendationTool(deps=deps),
            MarketAnalysisTool(deps=deps),
        ]
>>>>>>> f9225838
        super().__init__(
            agent_name="buyer_agent",
            model=model,
            system_prompt=self.get_role_specific_prompt(),
            tools=tools,
            deps=deps,
<<<<<<< HEAD
=======
            model_path=model_path or self.MODEL_PATH,
>>>>>>> f9225838
        )

    def get_role_specific_prompt(self) -> str:
        return f"{BASE_SYSTEM_CONTEXT}\n{BUYER_SYSTEM_PROMPT}"

    def _get_tools(self, deps: Optional[AgentDependencies] = None) -> List[BaseTool]:
        """Returns the list of tools available to the buyer agent."""
        return [
            VectorSearchTool(deps=deps),
            PropertyRecommendationTool(deps=deps),
            MarketAnalysisTool(deps=deps)
        ]<|MERGE_RESOLUTION|>--- conflicted
+++ resolved
@@ -21,8 +21,6 @@
         role_models = getattr(deps.rag_pipeline, "role_models", {}) if deps else {}
         model = role_models.get("buyer") if role_models else None
 
-<<<<<<< HEAD
-=======
 class BuyerAgent(BaseAgent):
     """An agent specialized in assisting home buyers."""
 
@@ -34,17 +32,13 @@
             PropertyRecommendationTool(deps=deps),
             MarketAnalysisTool(deps=deps),
         ]
->>>>>>> f9225838
         super().__init__(
             agent_name="buyer_agent",
             model=model,
             system_prompt=self.get_role_specific_prompt(),
             tools=tools,
             deps=deps,
-<<<<<<< HEAD
-=======
             model_path=model_path or self.MODEL_PATH,
->>>>>>> f9225838
         )
 
     def get_role_specific_prompt(self) -> str:
